--- conflicted
+++ resolved
@@ -13,8 +13,5 @@
 export * from './telemetry';
 export * from './utils';
 export * from './embeddings';
-<<<<<<< HEAD
 export * from './relevance';
-=======
-export * from './tts';
->>>>>>> 496b91a5
+export * from './tts';