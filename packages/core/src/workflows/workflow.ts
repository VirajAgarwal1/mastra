import { get } from 'radash';
import sift from 'sift';
import { assign, createActor, fromPromise, setup, Snapshot } from 'xstate';
import { z } from 'zod';

import { IAction } from '../action';
import { FilterOperators, MastraEngine } from '../engine';
import { Logger, LogLevel, RegisteredLogger } from '../logger';
import { Telemetry } from '../telemetry';

import { Step } from './step';
import {
  ActionContext,
  DependencyCheckOutput,
  ResolverFunctionInput,
  ResolverFunctionOutput,
  RetryConfig,
  StepCondition,
  StepConfig,
  StepDef,
  StepGraph,
  StepId,
  StepNode,
  StepResult,
  WorkflowActionParams,
  WorkflowActions,
  WorkflowActors,
  WorkflowContext,
  WorkflowEvent,
  WorkflowLogMessage,
  WorkflowState,
} from './types';
import { getStepResult, isErrorEvent, isTransitionEvent, isVariableReference } from './utils';

export class Workflow<TSteps extends Step<any, any, any>[] = any, TTriggerSchema extends z.ZodType<any> = any> {
  name: string;
  #logger?: Logger<WorkflowLogMessage>;
  #triggerSchema?: TTriggerSchema;
  /** XState machine instance that orchestrates the workflow execution */
  #machine!: ReturnType<typeof this.initializeMachine>;
  /** XState actor instance that manages the workflow execution */
  #actor: ReturnType<typeof createActor<ReturnType<typeof this.initializeMachine>>> | null = null;
  #runId: string;
  #retryConfig?: RetryConfig;
  #engine?: MastraEngine;
  #connectionId = `WORKFLOWS`;
  #entityName = `__workflows__`;
  #telemetry?: Telemetry;

  // registers stepIds on `after` calls
  #afterStepStack: string[] = [];
  #lastStepStack: string[] = [];
  #stepGraph: StepGraph = { initial: [] };
  #stepSubscriberGraph: Record<string, StepGraph> = {};
  // #delimiter = '-([-]::[-])-';
  #steps: Record<string, IAction<any, any, any, any>> = {};

  /**
   * Creates a new Workflow instance
   * @param name - Identifier for the workflow (not necessarily unique)
   * @param logger - Optional logger instance
   */
  constructor({
    name,
    logger,
    engine,
    triggerSchema,
    retryConfig,
    telemetry,
  }: {
    name: string;
    logger?: Logger<WorkflowLogMessage>;
    engine?: MastraEngine;
    triggerSchema?: TTriggerSchema;
    retryConfig?: RetryConfig;
    telemetry?: Telemetry;
  }) {
    this.name = name;
    this.#logger = logger;
    this.#retryConfig = retryConfig || { attempts: 3, delay: 1000 };
    this.#triggerSchema = triggerSchema;
    this.#runId = crypto.randomUUID();
    this.#telemetry = telemetry;
    this.#engine = engine;
    this.initializeMachine();
  }

  /**
   * Initializes the XState machine for the workflow
   *
   * Registers the machine's types, actions, actors, initial context, entry actions, initial state, and states
   * @returns The initialized machine
   */
  private initializeMachine() {
    const machine = setup({
      types: {} as {
        context: WorkflowContext;
        input: WorkflowContext;
        events: WorkflowEvent;
        actions: WorkflowActions;
        actors: WorkflowActors;
      },
      delays: this.#makeDelayMap(),
      actions: this.#getDefaultActions() as any,
      actors: this.#getDefaultActors(),
    }).createMachine({
      id: this.name,
      type: 'parallel',
      context: ({ input }) => ({
        ...input,
      }),
      states: this.#buildStateHierarchy(this.#stepGraph) as any,
    });

    this.#machine = machine;
    return machine;
  }

  step<
    TStep extends IAction<any, any, any, any>,
    CondStep extends IAction<any, any, any, any> | 'trigger',
    VarStep extends IAction<any, any, any, any> | 'trigger',
  >(step: TStep, config?: StepConfig<TStep, CondStep, VarStep>) {
    const { variables = {} } = config || {};

    const requiredData: Record<string, any> = {};

    // Add valid variables to requiredData
    for (const [key, variable] of Object.entries(variables)) {
      if (variable && isVariableReference(variable)) {
        requiredData[key] = variable;
      }
    }
    const stepKey = this.#makeStepKey(step);

    const graphEntry: StepNode = {
      step,
      config: {
        ...this.#makeStepDef(stepKey),
        ...config,
        data: requiredData,
      },
    };

    this.#steps[stepKey] = step;

    const parentStepKey = this.#afterStepStack[this.#afterStepStack.length - 1];
    const stepGraph = this.#stepSubscriberGraph[parentStepKey || ''];

    // if we are in an after chain and we have a stepGraph
    if (parentStepKey && stepGraph) {
      // if the stepGraph has an initial, but it doesn't contain the current step, add it to the initial
      if (!stepGraph.initial.some(step => step.step.id === stepKey)) {
        stepGraph.initial.push(graphEntry);
      }
      // add the current step to the stepGraph
      stepGraph[stepKey] = [];
    } else {
      // Normal step addition to main graph
      if (!this.#stepGraph[stepKey]) this.#stepGraph[stepKey] = [];
      this.#stepGraph.initial.push(graphEntry);
    }
    this.#lastStepStack.push(stepKey);

    return this;
  }

  then<
    TStep extends IAction<any, any, any, any>,
    CondStep extends IAction<any, any, any, any>,
    VarStep extends IAction<any, any, any, any>,
  >(step: TStep, config?: StepConfig<TStep, CondStep, VarStep>) {
    const { variables = {} } = config || {};

    const requiredData: Record<string, any> = {};

    // Add valid variables to requiredData
    for (const [key, variable] of Object.entries(variables)) {
      if (variable && isVariableReference(variable)) {
        requiredData[key] = variable;
      }
    }

    const lastStepKey = this.#lastStepStack[this.#lastStepStack.length - 1];
    const stepKey = this.#makeStepKey(step);

    const graphEntry: StepNode = {
      step,
      config: {
        ...this.#makeStepDef(stepKey),
        ...config,
        data: requiredData,
      },
    };

    this.#steps[stepKey] = step;
    // if then is called without a step, we are done
    if (!lastStepKey) return this;

    const parentStepKey = this.#afterStepStack[this.#afterStepStack.length - 1];
    const stepGraph = this.#stepSubscriberGraph[parentStepKey || ''];

    if (parentStepKey && stepGraph && stepGraph[lastStepKey]) {
      stepGraph[lastStepKey].push(graphEntry);
    } else {
      // add the step to the graph if not already there.. it should be there though, unless magic
      if (!this.#stepGraph[lastStepKey]) this.#stepGraph[lastStepKey] = [];

      // add the step to the graph
      this.#stepGraph[lastStepKey].push(graphEntry);
    }

    return this;
  }

  after<TStep extends IAction<any, any, any, any>>(step: TStep) {
    const stepKey = this.#makeStepKey(step);
    this.#afterStepStack.push(stepKey);

    // Initialize subscriber array for this step if it doesn't exist
    if (!this.#stepSubscriberGraph[stepKey]) {
      this.#stepSubscriberGraph[stepKey] = { initial: [] };
    }

    return this as Omit<typeof this, 'then' | 'after'>;
  }

  /**
   * Executes the workflow with the given trigger data
   * @param triggerData - Initial data to start the workflow with
   * @returns Promise resolving to workflow results or rejecting with error
   * @throws Error if trigger schema validation fails
   */
  async execute({
    triggerData,
    loadSnapshot,
  }: {
    triggerData?: z.infer<TTriggerSchema>;
    loadSnapshot?: { runId: string };
  } = {}): Promise<{
    triggerData?: z.infer<TTriggerSchema>;
    results: Record<string, StepResult<any>>;
    runId: string;
  }> {
    let snapshot: Snapshot<any> | undefined;

    if (loadSnapshot && loadSnapshot.runId) {
      snapshot = await this.#loadWorkflowSnapshot(loadSnapshot.runId);
    } else {
      this.#runId = crypto.randomUUID();
    }

    if (snapshot) {
      snapshot = JSON.parse(snapshot as unknown as string);
    }

    this.#log(LogLevel.INFO, 'Executing workflow', { triggerData });

    if (this.#triggerSchema) {
      try {
        this.#triggerSchema.parse(triggerData);
        this.#log(LogLevel.DEBUG, 'Trigger schema validation passed');
      } catch (error) {
        this.#log(LogLevel.ERROR, 'Trigger schema validation failed', {
          error,
        });
        throw error;
      }
    }

    this.#actor = createActor(this.#machine, {
      input: {
        stepResults: {},
        triggerData: triggerData || {},
        attempts: Object.keys(this.#steps).reduce(
          (acc, stepKey) => {
            acc[stepKey] = this.#steps[stepKey]?.retryConfig?.attempts || this.#retryConfig?.attempts || 3;
            return acc;
          },
          {} as Record<string, number>,
        ),
      },
      snapshot,
    });

    this.#actor.start();

    return new Promise((resolve, reject) => {
      if (!this.#actor) {
        reject(new Error('Actor not initialized'));
        return;
      }

      this.#actor.subscribe(state => {
        // Check if all parallel states are in a final state
        const allStatesValue = state.value as Record<string, string>;
        const allStatesComplete = this.#recursivelyCheckForFinalState(allStatesValue);

        if (allStatesComplete) {
          // Check if any steps failed
          const hasFailures = Object.values(state.context.stepResults).some(result => result.status === 'failed');
          const hasSuspended = Object.values(state.context.stepResults).some(result => result.status === 'suspended');

          if (hasSuspended) {
            this.#persistWorkflowSnapshot();
          }

          if (hasFailures) {
            this.#log(LogLevel.ERROR, 'Workflow failed', {
              results: state.context.stepResults,
            });
            this.#cleanup();
            resolve({
              triggerData,
              results: state.context.stepResults,
              runId: this.#runId,
            });
          } else {
            this.#log(LogLevel.INFO, 'Workflow completed', {
              results: state.context.stepResults,
            });
            this.#cleanup();
            resolve({
              triggerData,
              results: state.context.stepResults,
              runId: this.#runId,
            });
          }
        }
      });
    });
  }

  /**
   * Rebuilds the machine with the current steps configuration and validates the workflow
   *
   * This is the last step of a workflow builder method chain
   * @throws Error if validation fails
   *
   * @returns this instance for method chaining
   */
  commit() {
    // this.#validateWorkflow();
    this.initializeMachine();
    return this;
  }

  #recursivelyCheckForFinalState(value: string | Record<string, string>): boolean {
    if (typeof value === 'string') {
      return ['completed', 'failed', 'suspended'].includes(value);
    }
    return Object.values(value).every(val => this.#recursivelyCheckForFinalState(val));
  }

  #buildBaseState(stepNode: StepNode, nextSteps: StepNode[] = []): any {
    // NOTE: THIS CLEARS THE STEPGRAPH :: no concequences for now
    const nextStep = nextSteps.shift();

    return {
      initial: 'pending',
      states: {
        pending: {
          invoke: {
            src: 'dependencyCheck',
            input: ({ context }: { context: WorkflowContext }) => ({
              context,
              stepNode,
            }),
            onDone: [
              {
                guard: ({ event }: { event: { output: DependencyCheckOutput } }) => {
                  return event.output.type === 'SUSPENDED';
                },
                target: 'suspended',
                actions: assign({
                  stepResults: ({ context, event }) => {
                    if (event.output.type !== 'SUSPENDED') return context.stepResults;
                    return {
                      ...context.stepResults,
                      [stepNode.step.id]: {
                        status: 'suspended',
                      },
                    };
                  },
                }),
              },
              {
                guard: ({ event }: { event: { output: DependencyCheckOutput } }) => {
                  return event.output.type === 'DEPENDENCIES_MET';
                },
                target: 'executing',
              },
              {
                guard: ({ event }: { event: { output: DependencyCheckOutput } }) => {
                  return event.output.type === 'DEPENDENCIES_NOT_MET';
                },
                target: 'waiting',
                actions: [{ type: 'decrementAttemptCount', params: { stepId: stepNode.step.id } }],
              },
              {
                guard: ({ event }: { event: { output: DependencyCheckOutput } }) => {
                  return event.output.type === 'TIMED_OUT';
                },
                target: 'failed',
                actions: assign({
                  stepResults: ({ context, event }) => {
                    if (event.output.type !== 'TIMED_OUT') return context.stepResults;

                    this.#log(LogLevel.ERROR, `Step:${stepNode.step.id} timed out`, {
                      error: event.output.error,
                    });

                    return {
                      ...context.stepResults,
                      [stepNode.step.id]: {
                        status: 'failed',
                        error: event.output.error,
                      },
                    };
                  },
                }),
              },
              {
                guard: ({ event }: { event: { output: DependencyCheckOutput } }) => {
                  return event.output.type === 'CONDITION_FAILED';
                },
                target: 'failed',
                actions: assign({
                  stepResults: ({ context, event }) => {
                    if (event.output.type !== 'CONDITION_FAILED') return context.stepResults;

                    this.#log(LogLevel.ERROR, `workflow condition check failed`, {
                      error: event.output.error,
                      stepId: stepNode.step.id,
                    });

                    return {
                      ...context.stepResults,
                      [stepNode.step.id]: {
                        status: 'failed',
                        error: event.output.error,
                      },
                    };
                  },
                }),
              },
            ],
          },
        },
        waiting: {
          entry: () => {
            this.#log(LogLevel.INFO, `Step ${stepNode.step.id} waiting ${new Date().toISOString()}`);
          },
          exit: () => {
            this.#log(LogLevel.INFO, `Step ${stepNode.step.id} finished waiting ${new Date().toISOString()}`);
          },
          after: {
            [stepNode.step.id]: {
              target: 'pending',
            },
          },
        },
        executing: {
          entry: () => {
            this.#log(LogLevel.INFO, `Step ${stepNode.step.id} executing`);
          },
          exit: () => {
            this.#log(LogLevel.INFO, `Step ${stepNode.step.id} finished executing`);
          },
          invoke: {
            src: 'resolverFunction',
            input: ({ context }: { context: WorkflowContext }) => ({
              context,
              stepNode,
            }),
            onDone: {
              target: 'runningSubscribers',
              actions: [
                { type: 'updateStepResult', params: { stepId: stepNode.step.id } },
                { type: 'spawnSubscribers', params: { stepId: stepNode.step.id } },
              ],
            },
            onError: {
              target: 'failed',
              actions: [{ type: 'setStepError', params: { stepId: stepNode.step.id } }],
            },
          },
        },
        runningSubscribers: {
          entry: () => {
            this.#log(LogLevel.INFO, `Step ${stepNode.step.id} running subscribers`);
          },
          exit: () => {
            this.#log(LogLevel.INFO, `Step ${stepNode.step.id} finished running subscribers`);
          },
          invoke: {
            src: 'spawnSubscriberFunction',
            input: ({ context }: { context: WorkflowContext }) => ({
              parentStepId: stepNode.step.id,
              context,
            }),
            onDone: {
              target: nextStep ? nextStep.step.id : 'completed',
              actions: [
                assign({
                  stepResults: ({ context, event }) => ({
                    ...context.stepResults,
                    ...event.output.stepResults,
                  }),
                }),
                () => this.#log(LogLevel.DEBUG, `Subscriber execution completed`, { stepId: stepNode.step.id }),
              ],
            },
            onError: {
              target: nextStep ? nextStep.step.id : 'completed',
              actions: ({ event }: { context: WorkflowContext; event: any }) => {
                this.#log(LogLevel.ERROR, `Subscriber execution failed`, {
                  error: event.error,
                  stepId: stepNode.step.id,
                });
              },
            },
          },
        },
        completed: {
          type: 'final',
          entry: [{ type: 'notifyStepCompletion', params: { stepId: stepNode.step.id } }],
        },
        failed: {
          type: 'final',
          entry: [{ type: 'notifyStepCompletion', params: { stepId: stepNode.step.id } }],
        },
        suspended: {
          entry: [{ type: 'notifyStepCompletion', params: { stepId: stepNode.step.id } }],
        },
        // build chain of next steps recursively
        ...(nextStep ? { [nextStep.step.id]: { ...this.#buildBaseState(nextStep, nextSteps) } } : {}),
      },
    };
  }

  #makeStepKey(step: Step<any, any, any>) {
    // return `${step.id}${this.#delimiter}${Object.keys(this.#steps2).length}`;
    return `${step.id}`;
  }

  /**
   * Builds the state hierarchy for the workflow
   * @returns Object representing the state hierarchy
   */
  #buildStateHierarchy(stepGraph: StepGraph): WorkflowState {
    const states: Record<string, any> = {};

    stepGraph.initial.forEach(stepNode => {
      // TODO: For identical steps, use index to create unique key
      states[stepNode.step.id] = {
        ...this.#buildBaseState(stepNode, stepGraph[stepNode.step.id]),
      };
    });

    return states;
  }

  #getDefaultActions() {
    return {
      updateStepResult: assign({
        stepResults: ({ context, event }) => {
          if (!isTransitionEvent(event)) return context.stepResults;

          const { stepId, result } = event.output as ResolverFunctionOutput;

          return {
            ...context.stepResults,
            [stepId]: {
              status: 'success' as const,
              payload: result,
            },
          };
        },
      }),
      setStepError: assign({
        stepResults: ({ context, event }, params: WorkflowActionParams) => {
          if (!isErrorEvent(event)) return context.stepResults;

          const { stepId } = params;

          if (!stepId) return context.stepResults;

          return {
            ...context.stepResults,
            [stepId]: {
              status: 'failed' as const,
              error: event.error.message,
            },
          };
        },
      }),
      notifyStepCompletion: (_: any, params: WorkflowActionParams) => {
        const { stepId } = params;
        this.#log(LogLevel.INFO, `Step ${stepId} completed`);
      },
      decrementAttemptCount: assign({
        attempts: ({ context, event }, params: WorkflowActionParams) => {
          if (!isTransitionEvent(event)) return context.attempts;

          const { stepId } = params;
          const attemptCount = context.attempts[stepId];

          if (attemptCount === undefined) return context.attempts;

          return { ...context.attempts, [stepId]: attemptCount - 1 };
        },
      }),
    };
  }

  #getDefaultActors() {
    return {
      resolverFunction: fromPromise(async ({ input }: { input: ResolverFunctionInput }) => {
        const { stepNode, context } = input;
        const resolvedData = this.#resolveVariables({ stepConfig: stepNode.config, context });
        const result = await stepNode.config.handler({
          context: {
            ...(context || {}),
<<<<<<< HEAD
            ...resolvedData,
=======
            payload: resolvedData,
>>>>>>> 3a90864a
          },
          runId: this.#runId,
        });

        return {
          stepId: stepNode.step.id,
          result,
        };
      }),
      dependencyCheck: fromPromise(async ({ input }: { input: { context: WorkflowContext; stepNode: StepNode } }) => {
        const { context, stepNode } = input;

        const stepConfig = stepNode.config;

        // TODO: Need a way to create unique ids for steps
        const attemptCount = context.attempts[stepNode.step.id];

        if (!attemptCount || attemptCount < 0) {
          if (stepConfig?.snapshotOnTimeout) {
            return { type: 'SUSPENDED' as const, stepId: stepNode.step.id };
          }
          return { type: 'TIMED_OUT' as const, error: `Step:${stepNode.step.id} timed out` };
        }

        if (!stepConfig?.when) {
          return { type: 'DEPENDENCIES_MET' as const };
        }

        // All dependencies available, check conditions
        if (typeof stepConfig?.when === 'function') {
          const conditionMet = await stepConfig.when({ context });
          if (!conditionMet) {
            return {
              type: 'CONDITION_FAILED' as const,
              error: `Step:${stepNode.step.id} condition function check failed`,
            };
          }
        } else {
          const conditionMet = this.#evaluateCondition(stepConfig.when, context);
          if (!conditionMet) {
            return {
              type: 'CONDITION_FAILED' as const,
              error: `Step:${stepNode.step.id} condition check failed`,
            };
          }
        }
        return { type: 'DEPENDENCIES_MET' as const };
      }),
      spawnSubscriberFunction: fromPromise(
        async ({
          input,
        }: {
          input: {
            parentStepId: string;
            context: WorkflowContext;
          };
        }) => {
          const { parentStepId, context } = input;
          const stepGraph = this.#stepSubscriberGraph[parentStepId];

          if (!stepGraph) return { stepResults: {} };

          const subscriberMachine = setup({
            types: {} as {
              context: WorkflowContext;
              input: WorkflowContext;
              events: WorkflowEvent;
              actions: WorkflowActions;
              actors: WorkflowActors;
            },
            delays: this.#makeDelayMap(),
            actions: this.#getDefaultActions() as any,
            actors: this.#getDefaultActors(),
          }).createMachine({
            id: `${this.name}-subscriber-${parentStepId}`,
            context: context as any,
            type: 'parallel',
            states: this.#buildStateHierarchy(stepGraph) as any,
          });

          const actor = createActor(subscriberMachine, { input: context });
          actor.start();

          // Create a promise that resolves when all states are final
          return new Promise(resolve => {
            actor.subscribe(state => {
              const allStatesValue = state.value as Record<string, string>;
              const allStatesComplete = this.#recursivelyCheckForFinalState(allStatesValue);

              if (allStatesComplete) {
                actor.stop();
                resolve({
                  stepResults: state.context.stepResults,
                });
              }
            });
          });
        },
      ),
    };
  }

  /**
   * Persists the workflow state to the database
   */
  async #persistWorkflowSnapshot() {
    if (!this.#engine) return;

    const snapshot = this.#actor?.getPersistedSnapshot();

    if (!snapshot) return;

    await this.#engine.syncRecords({
      name: this.#entityName,
      connectionId: this.#connectionId,
      records: [
        {
          externalId: this.#runId,
          data: { snapshot: JSON.stringify(snapshot) },
        },
      ],
    });

    return this.#runId;
  }

  async #loadWorkflowSnapshot(runId: string) {
    if (!this.#engine) return;

    const state = await this.#engine.getRecords({
      entityName: this.#entityName,
      connectionId: this.#connectionId,
      options: {
        filters: [{ field: 'externalId', value: runId, operator: FilterOperators.EQUAL }],
      },
    });

    return state[0]?.data.snapshot;
  }

  /**
   * Resolves variables for a step from trigger data or previous step results
   * @param stepConfig - Configuration of the step needing variable resolution
   * @param context - Current workflow context containing results and trigger data
   * @returns Object containing resolved variable values
   */
  #resolveVariables<
    TStepId extends TSteps[number]['id'],
    TSchemaIn extends z.ZodSchema,
    TSchemaOut extends z.ZodSchema,
  >({
    stepConfig,
    context,
  }: {
    stepConfig: StepDef<TStepId, TSteps, TSchemaIn, TSchemaOut>[TStepId];
    context: WorkflowContext;
  }): Record<string, any> {
    const resolvedData: Record<string, any> = {};

    for (const [key, variable] of Object.entries(stepConfig.data)) {
      // Check if variable comes from trigger data or a previous step's result
      const sourceData =
        variable.step === 'trigger' ? context.triggerData : getStepResult(context.stepResults[variable.step.id]);

      if (!sourceData && variable.step !== 'trigger') {
        resolvedData[key] = undefined;
        continue;
      }

      // If path is empty or '.', return the entire source data
      const value = variable.path === '' || variable.path === '.' ? sourceData[key] : get(sourceData, variable.path);

      resolvedData[key] = value;
    }

    return resolvedData;
  }

  /**
   * Evaluates a single condition against workflow context
   */
  #evaluateCondition(condition: StepCondition<any>, context: WorkflowContext): boolean {
    let andBranchResult = true;
    let baseResult = true;
    let orBranchResult = true;

    // Base condition
    if ('ref' in condition) {
      const { ref, query } = condition;
      const sourceData = ref.step === 'trigger' ? context.triggerData : getStepResult(context.stepResults[ref.step.id]);

      if (!sourceData) {
        return false;
      }

      const value = get(sourceData, ref.path);
      baseResult = sift(query)(value);
    }

    // AND condition
    if ('and' in condition) {
      andBranchResult = condition.and.every(cond => this.#evaluateCondition(cond, context));
    }

    // OR condition
    if ('or' in condition) {
      orBranchResult = condition.or.some(cond => this.#evaluateCondition(cond, context));
    }

    const finalResult = baseResult && andBranchResult && orBranchResult;
    return finalResult;
  }

  /**
   * Internal logging helper that formats and sends logs to the configured logger
   * @param level - Severity level of the log
   * @param message - Main log message
   * @param data - Optional data to include in the log
   * @param stepId - Optional ID of the step that generated the log
   */
  #log(level: LogLevel, message: string, data?: any, stepId?: StepId) {
    if (!this.#logger) return;

    const logMessage: WorkflowLogMessage = {
      type: RegisteredLogger.WORKFLOW,
      message,
      workflowName: this.name,
      destinationPath: `workflows/${this.name}`,
      stepId,
      data,
      runId: this.#runId,
    };

    const logMethod = level.toLowerCase() as keyof Logger<WorkflowLogMessage>;

    this.#logger[logMethod]?.(logMessage);
  }

  #makeStepDef<TStepId extends TSteps[number]['id'], TSteps extends Step<any, any, any>[]>(
    stepId: TStepId,
  ): StepDef<TStepId, TSteps, any, any>[TStepId] {
    const handler = async ({ context, runId }: ActionContext<TSteps[number]['inputSchema']>) => {
      const targetStep = this.#steps[stepId];
      if (!targetStep) throw new Error(`Step not found`);

      const { payload, execute } = targetStep;

      // Merge static payload with dynamically resolved variables
      // Variables take precedence over payload values
      const mergedData = {
<<<<<<< HEAD
        ...payload,
        stepResults: context.stepResults,
        ...(context?.triggerData || {}),
      } as ActionContext<TSteps[number]['inputSchema']>;

      // Only trace if telemetry is available and action exists
      const finalAction =
        execute && this.#telemetry
          ? this.#telemetry.traceMethod(execute, {
              spanName: `workflow.${this.name}.action.${stepId}`,
            })
          : execute;
=======
        ...context,
        payload: {
          // static payload from step definition
          ...payload,
          // dynamic payload from variable resolution
          ...context.payload,
        },
      };

      // Only trace if telemetry is available and action exists
      const finalAction = this.#telemetry
        ? this.#telemetry.traceMethod(execute, {
            spanName: `workflow.${this.name}.action.${stepId}`,
          })
        : execute;
>>>>>>> 3a90864a

      return finalAction ? await finalAction({ context: mergedData, runId }) : {};
    };

    // Only trace handler if telemetry is available
    const finalHandler = this.#telemetry
      ? this.#telemetry.traceMethod(handler, {
          spanName: `workflow.${this.name}.step.${stepId}`,
        })
      : handler;

    return {
      handler: finalHandler,
      data: {},
    };
  }

  /**
   * Creates a map of step IDs to their respective delay values
   * @returns Object mapping step IDs to delay values
   */
  #makeDelayMap() {
    const delayMap: Record<string, number> = {};

    Object.keys(this.#steps).forEach(stepId => {
      delayMap[stepId] = this.#steps[stepId]?.retryConfig?.delay || this.#retryConfig?.delay || 1000;
    });

    return delayMap;
  }

  /**
   * Cleans up the actor instance
   */
  #cleanup() {
    if (this.#actor) {
      this.#actor.stop();
      this.#actor = null;
    }
  }

  __registerEngine(engine?: MastraEngine) {
    this.#engine = engine;
  }

  __registerLogger(logger?: Logger<WorkflowLogMessage>) {
    this.#logger = logger;
  }

  __registerTelemetry(telemetry?: Telemetry) {
    this.#telemetry = telemetry;
  }

  get stepGraph() {
    return this.#stepGraph;
  }
}<|MERGE_RESOLUTION|>--- conflicted
+++ resolved
@@ -622,11 +622,7 @@
         const result = await stepNode.config.handler({
           context: {
             ...(context || {}),
-<<<<<<< HEAD
-            ...resolvedData,
-=======
             payload: resolvedData,
->>>>>>> 3a90864a
           },
           runId: this.#runId,
         });
@@ -877,20 +873,6 @@
       // Merge static payload with dynamically resolved variables
       // Variables take precedence over payload values
       const mergedData = {
-<<<<<<< HEAD
-        ...payload,
-        stepResults: context.stepResults,
-        ...(context?.triggerData || {}),
-      } as ActionContext<TSteps[number]['inputSchema']>;
-
-      // Only trace if telemetry is available and action exists
-      const finalAction =
-        execute && this.#telemetry
-          ? this.#telemetry.traceMethod(execute, {
-              spanName: `workflow.${this.name}.action.${stepId}`,
-            })
-          : execute;
-=======
         ...context,
         payload: {
           // static payload from step definition
@@ -906,7 +888,6 @@
             spanName: `workflow.${this.name}.action.${stepId}`,
           })
         : execute;
->>>>>>> 3a90864a
 
       return finalAction ? await finalAction({ context: mergedData, runId }) : {};
     };
