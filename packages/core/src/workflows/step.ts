--- conflicted
+++ resolved
@@ -11,23 +11,19 @@
   payload?: Partial<z.infer<TSchemaIn>>;
   action?: (args: z.infer<TSchemaIn>) => Promise<z.infer<TSchemaOut>>;
 
-<<<<<<< HEAD
-  constructor({id, inputSchema, outputSchema, payload, action}: {id: TStepId, inputSchema?: TSchemaIn, outputSchema?: TSchemaOut, payload?: Partial<z.infer<TSchemaIn>>, action?: (args: z.infer<TSchemaIn>) => Promise<z.infer<TSchemaOut>>}) {
-=======
   constructor({
     id,
+    action,
+    payload,
+    outputSchema,
     inputSchema,
-    outputSchema,
-    payload,
-    action,
   }: {
     id: TStepId;
     inputSchema?: TSchemaIn;
     outputSchema?: TSchemaOut;
     payload?: Partial<z.infer<TSchemaIn>>;
-    action?: (args: z.infer<TSchemaIn>) => z.infer<TSchemaOut>;
+    action?: (args: z.infer<TSchemaIn>) => Promise<z.infer<TSchemaOut>>;
   }) {
->>>>>>> 432bb21f
     this.id = id;
     this.inputSchema = inputSchema;
     this.payload = payload;
