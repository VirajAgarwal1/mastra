--- conflicted
+++ resolved
@@ -200,29 +200,7 @@
           ...newMessages,
         ];
 
-<<<<<<< HEAD
-        const context = await this.llm.__textObject<{ usesContext: boolean; startDate: string; endDate: string }>({
-          messages: contextCallMessages,
-          structuredOutput: {
-            type: 'object',
-            properties: {
-              usesContext: {
-                type: 'boolean',
-              },
-              startDate: {
-                type: 'string',
-              },
-              endDate: {
-                type: 'string',
-              },
-            },
-            additionalProperties: false,
-            required: ['usesContext', 'startDate', 'endDate'],
-          },
-        });
-=======
         let context;
->>>>>>> 81230a0d
 
         try {
           context = await this.llm.__textObject<{ usesContext: boolean; startDate: Date; endDate: Date }>({
